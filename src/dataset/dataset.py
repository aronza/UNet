--- conflicted
+++ resolved
@@ -46,7 +46,6 @@
 
     def __getitem__(self, i):
         idx = self.ids[i]
-<<<<<<< HEAD
         img_path = self.imgs_dir  + idx + '*'
         mask_path = self.masks_dir + idx.replace(self.img_prefix, self.mask_prefix) + '*'
         
@@ -57,16 +56,7 @@
             f'Either no image or multiple images found for the ID {img_path}: {img_file}'
         assert len(mask_file) == 1, \
             f'Either no mask or multiple masks found for the ID {mask_path}: {mask_file}'
-=======
-        img_file = glob(self.masks_dir + idx + '*')
-        mask_file = glob(self.imgs_dir + idx.replace(self.img_prefix, self.mask_prefix) + '*')
 
-        assert len(img_file) == 1, \
-            f'Either no image or multiple images found for the ID {idx}: {img_file}'
-        assert len(mask_file) == 1, \
-            f'Either no mask or multiple masks found for the ID {idx.replace(self.img_prefix, self.mask_prefix)}: {mask_file} '
-
->>>>>>> 3a6f2533
         mask = nib.load(mask_file[0])
         img = nib.load(img_file[0])
 
